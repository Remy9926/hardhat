--- conflicted
+++ resolved
@@ -1,10 +1,6 @@
 {
   "name": "@nomiclabs/buidler",
-<<<<<<< HEAD
-  "version": "1.4.1",
-=======
   "version": "1.4.2",
->>>>>>> 44e24bb8
   "author": "Nomic Labs LLC",
   "license": "SEE LICENSE IN LICENSE",
   "homepage": "https://buidler.dev",
