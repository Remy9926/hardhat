import { assert } from "chai";
<<<<<<< HEAD
import {
  assertContractFieldEqualNumber,
  assertEqualCode,
} from "../helpers/assertions";
=======
import { ethers } from "ethers";
>>>>>>> 2a280a7a

import { assertContractFieldEqualNumber } from "../helpers/assertions";
import {
  CALL_SELFDESTRUCT_CONTRACT,
  SELFDESTRUCT_CONTRACT,
  SELFDESTRUCT_DEPLOY_CONTRACT,
} from "../helpers/contracts";
import { setCWD } from "../helpers/cwd";
import { DEFAULT_ACCOUNTS_ADDRESSES, PROVIDERS } from "../helpers/providers";
import { deployContract } from "../helpers/transactions";

describe("selfdestruct", function () {
  PROVIDERS.forEach(({ name, useProvider }) => {
    describe(`${name} provider`, function () {
      setCWD();

      describe("When in a pre-cancun hardfork", function () {
        useProvider({ hardfork: "shanghai" });

        it("should transfer balance", async function () {
          const receiverAddress = "0x755113a7411e8788db98d9d74faf2750fb5570a4";

          const contractAddress = await deployContract(
            this.provider,
            `0x${SELFDESTRUCT_CONTRACT.bytecode.object}`,
            DEFAULT_ACCOUNTS_ADDRESSES[1],
            1000
          );

          // self destruct contract and send funds to some address
          await this.provider.send("eth_sendTransaction", [
            {
              from: DEFAULT_ACCOUNTS_ADDRESSES[1],
              to: contractAddress,
              data: `${
                SELFDESTRUCT_CONTRACT.selectors.sd
              }000000000000000000000000${receiverAddress.slice(2)}`,
            },
          ]);

          const contractAddressBalance = await this.provider.send(
            "eth_getBalance",
            [contractAddress]
          );
          const receiverAddressBalance = await this.provider.send(
            "eth_getBalance",
            [receiverAddress]
          );

          assert.equal(BigInt(contractAddressBalance), 0n);
          assert.equal(BigInt(receiverAddressBalance), 1000n);
        });

        it("shouldn't have code or balance after selfdestructing", async function () {
          const receiverAddress = "0x755113a7411e8788db98d9d74faf2750fb5570a4";

          const contractAddress = await deployContract(
            this.provider,
            `0x${SELFDESTRUCT_CONTRACT.bytecode.object}`,
            DEFAULT_ACCOUNTS_ADDRESSES[1],
            1000
          );

          // self destruct contract and send funds to some address
          await this.provider.send("eth_sendTransaction", [
            {
              from: DEFAULT_ACCOUNTS_ADDRESSES[1],
              to: contractAddress,
              data: `${
                SELFDESTRUCT_CONTRACT.selectors.sd
              }000000000000000000000000${receiverAddress.slice(2)}`,
            },
          ]);

          const contractBalance = await this.provider.send("eth_getBalance", [
            contractAddress,
          ]);
          const contractCode = await this.provider.send("eth_getCode", [
            contractAddress,
          ]);

          assert.equal(BigInt(contractBalance), 0n);
          assert.equal(contractCode, "0x");
        });

        it("within the transaction, should have code after selfdestructing but no balance", async function () {
          const receiverAddress = "0x755113a7411e8788db98d9d74faf2750fb5570a4";

          // the constructor of this contract deploys a SelfDestruct contract, and
          // records its code length and balance before and after making it
          // selfdestruct
          const contractAddress = await deployContract(
            this.provider,
            `0x${
              CALL_SELFDESTRUCT_CONTRACT.bytecode.object
            }000000000000000000000000${receiverAddress.slice(2)}`,
            DEFAULT_ACCOUNTS_ADDRESSES[1],
            1000
          );

          // check contract state within tx
          const {
            balanceBeforeSelfDestruct,
            balanceAfterSelfDestruct,
            receiverBalanceBeforeSelfDestruct,
            receiverBalanceAfterSelfDestruct,
            codeLengthBeforeSelfDestruct,
            codeLengthAfterSelfDestruct,
          } = CALL_SELFDESTRUCT_CONTRACT.selectors;

          // before selfdestruct
          await assertContractFieldEqualNumber(
            this.provider,
            contractAddress,
            balanceBeforeSelfDestruct,
            1000n
          );
          await assertContractFieldEqualNumber(
            this.provider,
            contractAddress,
            receiverBalanceBeforeSelfDestruct,
            0n
          );
          await assertContractFieldEqualNumber(
            this.provider,
            contractAddress,
            codeLengthBeforeSelfDestruct,
            280n
          );

          // after selfdestruct
          await assertContractFieldEqualNumber(
            this.provider,
            contractAddress,
            balanceAfterSelfDestruct,
            0n
          );
          await assertContractFieldEqualNumber(
            this.provider,
            contractAddress,
            receiverBalanceAfterSelfDestruct,
            1000n
          );
          await assertContractFieldEqualNumber(
            this.provider,
            contractAddress,
            codeLengthAfterSelfDestruct,
            280n // the code is not immediately removed
          );

          // check conditions after tx
          let selfDestructAddress = await this.provider.send("eth_call", [
            {
              to: contractAddress,
              data: `${CALL_SELFDESTRUCT_CONTRACT.selectors.selfDestruct}`,
            },
          ]);
          selfDestructAddress = `0x${selfDestructAddress.slice(-40)}`; // unpad address

          const contractBalanceAfterTx = await this.provider.send(
            "eth_getBalance",
            [selfDestructAddress]
          );
          const contractCodeAfterTx = await this.provider.send("eth_getCode", [
            selfDestructAddress,
          ]);
          const receiverAddressBalanceAfterTx = await this.provider.send(
            "eth_getBalance",
            [receiverAddress]
          );

          assert.equal(BigInt(contractBalanceAfterTx), 0n);
          assert.equal(contractCodeAfterTx, "0x");
          assert.equal(BigInt(receiverAddressBalanceAfterTx), 1000n);
        });

        describe("when selfdestructing during a deployment", function () {
          it("should delete the code, storage and nonce", async function () {
            const receiverAddress =
              "0x755113a7411e8788db98d9d74faf2750fb5570a4";

            const abiCoder = new ethers.AbiCoder();
            const constructorParameters = abiCoder
              .encode(["address"], [receiverAddress])
              .slice(2);

            const contractAddress = await deployContract(
              this.provider,
              `0x${SELFDESTRUCT_DEPLOY_CONTRACT.bytecode.object}${constructorParameters}`,
              DEFAULT_ACCOUNTS_ADDRESSES[1],
              1000
            );

            const contractCode = await this.provider.send("eth_getCode", [
              contractAddress,
            ]);
            assert.equal(contractCode, "0x");

            const storage = await this.provider.send("eth_getStorageAt", [
              contractAddress,
              "0x0",
            ]);
            assert.equal(BigInt(storage), 0n);

            const nonce = await this.provider.send("eth_getTransactionCount", [
              contractAddress,
            ]);
            assert.equal(nonce, "0x0");
          });

          it("should transfer the balance", async function () {
            const receiverAddress =
              "0x755113a7411e8788db98d9d74faf2750fb5570a4";

            const abiCoder = new ethers.AbiCoder();
            const constructorParameters = abiCoder
              .encode(["address"], [receiverAddress])
              .slice(2);

            const contractAddress = await deployContract(
              this.provider,
              `0x${SELFDESTRUCT_DEPLOY_CONTRACT.bytecode.object}${constructorParameters}`,
              DEFAULT_ACCOUNTS_ADDRESSES[1],
              1000
            );

            const contractAddressBalance = await this.provider.send(
              "eth_getBalance",
              [contractAddress]
            );
            const receiverAddressBalance = await this.provider.send(
              "eth_getBalance",
              [receiverAddress]
            );

            assert.equal(BigInt(contractAddressBalance), 0n);
            assert.equal(BigInt(receiverAddressBalance), 1000n);
          });

          it("should end with a balance of 0 if the target of the transfer is the contract itself", async function () {
            const abiCoder = new ethers.AbiCoder();
            const constructorParameters = abiCoder
              .encode(["address"], [DEFAULT_ACCOUNTS_ADDRESSES[1]])
              .slice(2);

            const contractAddress = await deployContract(
              this.provider,
              `0x${SELFDESTRUCT_DEPLOY_CONTRACT.bytecode.object}${constructorParameters}`,
              DEFAULT_ACCOUNTS_ADDRESSES[1],
              1000
            );

            const contractAddressBalance = await this.provider.send(
              "eth_getBalance",
              [contractAddress]
            );

            assert.equal(BigInt(contractAddressBalance), 0n);
          });
        });
      });

      describe("When in the cancun hardfork", function () {
        useProvider({ hardfork: "cancun" });

        describe("when calling a function that selfdestructs", function () {
          it("shouldn't delete the code, the storage or the nonce", async function () {
            const receiverAddress =
              "0x755113a7411e8788db98d9d74faf2750fb5570a4";

            const contractAddress = await deployContract(
              this.provider,
              `0x${SELFDESTRUCT_CONTRACT.bytecode.object}`,
              DEFAULT_ACCOUNTS_ADDRESSES[1],
              1000
            );

            // self destruct contract and send funds to some address
            await this.provider.send("eth_sendTransaction", [
              {
                from: DEFAULT_ACCOUNTS_ADDRESSES[1],
                to: contractAddress,
                data: `${
                  SELFDESTRUCT_CONTRACT.selectors.sd
                }000000000000000000000000${receiverAddress.slice(2)}`,
              },
            ]);

            const contractCode = await this.provider.send("eth_getCode", [
              contractAddress,
            ]);
            assert.notEqual(contractCode, "0x");

            const storage = await this.provider.send("eth_getStorageAt", [
              contractAddress,
              "0x0",
            ]);
            assert.equal(BigInt(storage), 1n);

            const nonce = await this.provider.send("eth_getTransactionCount", [
              contractAddress,
            ]);
            assert.equal(nonce, "0x1");
          });

          it("should transfer the balance", async function () {
            const receiverAddress =
              "0x755113a7411e8788db98d9d74faf2750fb5570a4";

            const contractAddress = await deployContract(
              this.provider,
              `0x${SELFDESTRUCT_CONTRACT.bytecode.object}`,
              DEFAULT_ACCOUNTS_ADDRESSES[1],
              1000
            );

            // self destruct contract and send funds to some address
            await this.provider.send("eth_sendTransaction", [
              {
                from: DEFAULT_ACCOUNTS_ADDRESSES[1],
                to: contractAddress,
                data: `${
                  SELFDESTRUCT_CONTRACT.selectors.sd
                }000000000000000000000000${receiverAddress.slice(2)}`,
              },
            ]);

            const contractAddressBalance = await this.provider.send(
              "eth_getBalance",
              [contractAddress]
            );
            const receiverAddressBalance = await this.provider.send(
              "eth_getBalance",
              [receiverAddress]
            );

            assert.equal(BigInt(contractAddressBalance), 0n);
            assert.equal(BigInt(receiverAddressBalance), 1000n);
          });

          it("shouldn't change the balance if the target of the transfer is the contract itself", async function () {
            const contractAddress = await deployContract(
              this.provider,
              `0x${SELFDESTRUCT_CONTRACT.bytecode.object}`,
              DEFAULT_ACCOUNTS_ADDRESSES[1],
              1000
            );

            // self destruct contract and send funds to some address
            await this.provider.send("eth_sendTransaction", [
              {
                from: DEFAULT_ACCOUNTS_ADDRESSES[1],
                to: contractAddress,
                data: `${
                  SELFDESTRUCT_CONTRACT.selectors.sd
                }000000000000000000000000${contractAddress.slice(2)}`,
              },
            ]);

            const contractAddressBalance = await this.provider.send(
              "eth_getBalance",
              [contractAddress]
            );

            assert.equal(BigInt(contractAddressBalance), 1000n);
          });
        });

        describe("when selfdestructing during a deployment", function () {
          it("should delete the code, storage and nonce", async function () {
            const receiverAddress =
              "0x755113a7411e8788db98d9d74faf2750fb5570a4";

            const abiCoder = new ethers.AbiCoder();
            const constructorParameters = abiCoder
              .encode(["address"], [receiverAddress])
              .slice(2);

            const contractAddress = await deployContract(
              this.provider,
              `0x${SELFDESTRUCT_DEPLOY_CONTRACT.bytecode.object}${constructorParameters}`,
              DEFAULT_ACCOUNTS_ADDRESSES[1],
              1000
            );

            const contractCode = await this.provider.send("eth_getCode", [
              contractAddress,
            ]);
            assert.equal(contractCode, "0x");

            const storage = await this.provider.send("eth_getStorageAt", [
              contractAddress,
              "0x0",
            ]);
            assert.equal(BigInt(storage), 0n);

            const nonce = await this.provider.send("eth_getTransactionCount", [
              contractAddress,
            ]);
            assert.equal(nonce, "0x0");
          });

          it("should transfer the balance", async function () {
            const receiverAddress =
              "0x755113a7411e8788db98d9d74faf2750fb5570a4";

            const abiCoder = new ethers.AbiCoder();
            const constructorParameters = abiCoder
              .encode(["address"], [receiverAddress])
              .slice(2);

            const contractAddress = await deployContract(
              this.provider,
              `0x${SELFDESTRUCT_DEPLOY_CONTRACT.bytecode.object}${constructorParameters}`,
              DEFAULT_ACCOUNTS_ADDRESSES[1],
              1000
            );

            const contractAddressBalance = await this.provider.send(
              "eth_getBalance",
              [contractAddress]
            );
            const receiverAddressBalance = await this.provider.send(
              "eth_getBalance",
              [receiverAddress]
            );

            assert.equal(BigInt(contractAddressBalance), 0n);
            assert.equal(BigInt(receiverAddressBalance), 1000n);
          });

          it("should end with a balance of 0 if the target of the transfer is the contract itself", async function () {
            const abiCoder = new ethers.AbiCoder();
            const constructorParameters = abiCoder
              .encode(["address"], [DEFAULT_ACCOUNTS_ADDRESSES[1]])
              .slice(2);

            const contractAddress = await deployContract(
              this.provider,
              `0x${SELFDESTRUCT_DEPLOY_CONTRACT.bytecode.object}${constructorParameters}`,
              DEFAULT_ACCOUNTS_ADDRESSES[1],
              1000
            );

            const contractAddressBalance = await this.provider.send(
              "eth_getBalance",
              [contractAddress]
            );

            assert.equal(BigInt(contractAddressBalance), 0n);
          });
        });
      });

      it("a selfdestruct shouldn't affect another account with the same code", async function () {
        // deploy two contracts with the same bytecode
        const contractAddress1 = await deployContract(
          this.provider,
          `0x${SELFDESTRUCT_CONTRACT.bytecode.object}`,
          DEFAULT_ACCOUNTS_ADDRESSES[0]
        );
        const contractAddress2 = await deployContract(
          this.provider,
          `0x${SELFDESTRUCT_CONTRACT.bytecode.object}`,
          DEFAULT_ACCOUNTS_ADDRESSES[0]
        );

        await assertEqualCode(
          this.provider,
          contractAddress1,
          contractAddress2
        );

        // call self-destruct in one of them
        await this.provider.send("eth_sendTransaction", [
          {
            from: DEFAULT_ACCOUNTS_ADDRESSES[0],
            to: contractAddress1,
            data: `${SELFDESTRUCT_CONTRACT.selectors.sd}0000000000000000000000000000000000000000000000000000000000000000`,
          },
        ]);

        // check that the first contract doesn't have code but the second one
        // does
        const contractCode1 = await this.provider.send("eth_getCode", [
          contractAddress1,
        ]);
        assert.equal(contractCode1, "0x");

        const contractCode2 = await this.provider.send("eth_getCode", [
          contractAddress2,
        ]);
        assert.notEqual(contractCode2, "0x");
      });
    });
  });
});<|MERGE_RESOLUTION|>--- conflicted
+++ resolved
@@ -1,14 +1,10 @@
 import { assert } from "chai";
-<<<<<<< HEAD
+import { ethers } from "ethers";
+
 import {
   assertContractFieldEqualNumber,
   assertEqualCode,
 } from "../helpers/assertions";
-=======
-import { ethers } from "ethers";
->>>>>>> 2a280a7a
-
-import { assertContractFieldEqualNumber } from "../helpers/assertions";
 import {
   CALL_SELFDESTRUCT_CONTRACT,
   SELFDESTRUCT_CONTRACT,
@@ -267,6 +263,47 @@
             assert.equal(BigInt(contractAddressBalance), 0n);
           });
         });
+
+        it("a selfdestruct shouldn't affect another account with the same code", async function () {
+          // deploy two contracts with the same bytecode
+          const contractAddress1 = await deployContract(
+            this.provider,
+            `0x${SELFDESTRUCT_CONTRACT.bytecode.object}`,
+            DEFAULT_ACCOUNTS_ADDRESSES[0]
+          );
+          const contractAddress2 = await deployContract(
+            this.provider,
+            `0x${SELFDESTRUCT_CONTRACT.bytecode.object}`,
+            DEFAULT_ACCOUNTS_ADDRESSES[0]
+          );
+
+          await assertEqualCode(
+            this.provider,
+            contractAddress1,
+            contractAddress2
+          );
+
+          // call self-destruct in one of them
+          await this.provider.send("eth_sendTransaction", [
+            {
+              from: DEFAULT_ACCOUNTS_ADDRESSES[0],
+              to: contractAddress1,
+              data: `${SELFDESTRUCT_CONTRACT.selectors.sd}0000000000000000000000000000000000000000000000000000000000000000`,
+            },
+          ]);
+
+          // check that the first contract doesn't have code but the second one
+          // does
+          const contractCode1 = await this.provider.send("eth_getCode", [
+            contractAddress1,
+          ]);
+          assert.equal(contractCode1, "0x");
+
+          const contractCode2 = await this.provider.send("eth_getCode", [
+            contractAddress2,
+          ]);
+          assert.notEqual(contractCode2, "0x");
+        });
       });
 
       describe("When in the cancun hardfork", function () {
@@ -460,47 +497,6 @@
           });
         });
       });
-
-      it("a selfdestruct shouldn't affect another account with the same code", async function () {
-        // deploy two contracts with the same bytecode
-        const contractAddress1 = await deployContract(
-          this.provider,
-          `0x${SELFDESTRUCT_CONTRACT.bytecode.object}`,
-          DEFAULT_ACCOUNTS_ADDRESSES[0]
-        );
-        const contractAddress2 = await deployContract(
-          this.provider,
-          `0x${SELFDESTRUCT_CONTRACT.bytecode.object}`,
-          DEFAULT_ACCOUNTS_ADDRESSES[0]
-        );
-
-        await assertEqualCode(
-          this.provider,
-          contractAddress1,
-          contractAddress2
-        );
-
-        // call self-destruct in one of them
-        await this.provider.send("eth_sendTransaction", [
-          {
-            from: DEFAULT_ACCOUNTS_ADDRESSES[0],
-            to: contractAddress1,
-            data: `${SELFDESTRUCT_CONTRACT.selectors.sd}0000000000000000000000000000000000000000000000000000000000000000`,
-          },
-        ]);
-
-        // check that the first contract doesn't have code but the second one
-        // does
-        const contractCode1 = await this.provider.send("eth_getCode", [
-          contractAddress1,
-        ]);
-        assert.equal(contractCode1, "0x");
-
-        const contractCode2 = await this.provider.send("eth_getCode", [
-          contractAddress2,
-        ]);
-        assert.notEqual(contractCode2, "0x");
-      });
     });
   });
 });