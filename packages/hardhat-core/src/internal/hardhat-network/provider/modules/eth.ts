import { Block } from "@ethereumjs/block";
import Common from "@ethereumjs/common";
import {
  Transaction,
  TransactionFactory,
  TypedTransaction,
} from "@ethereumjs/tx";
import {
  Address,
  BN,
  bufferToHex,
  toBuffer,
  toRpcSig,
  zeroAddress,
} from "ethereumjs-util";
import * as t from "io-ts";
import cloneDeep from "lodash/cloneDeep";

import { BoundExperimentalHardhatNetworkMessageTraceHook } from "../../../../types";
import { RpcAccessList } from "../../../core/jsonrpc/types/access-list";
import {
  bufferToRpcData,
  numberToRpcQuantity,
  rpcAddress,
  rpcData,
  rpcHash,
  rpcQuantity,
} from "../../../core/jsonrpc/types/base-types";
import {
  optionalRpcNewBlockTag,
  OptionalRpcNewBlockTag,
  OptionalRpcOldBlockTag,
  RpcNewBlockTag,
  rpcOldBlockTag,
  RpcOldBlockTag,
} from "../../../core/jsonrpc/types/input/blockTag";
import {
  rpcCallRequest,
  RpcCallRequest,
} from "../../../core/jsonrpc/types/input/callRequest";
import {
  optionalRpcFilterRequest,
  OptionalRpcFilterRequest,
  rpcFilterRequest,
  RpcFilterRequest,
} from "../../../core/jsonrpc/types/input/filterRequest";
import { OptionalRpcLogAddress } from "../../../core/jsonrpc/types/input/logAddress";
import { OptionalRpcLogTopics } from "../../../core/jsonrpc/types/input/logTopics";
import {
  rpcSubscribeRequest,
  RpcSubscribeRequest,
} from "../../../core/jsonrpc/types/input/subscribeRequest";
import {
  rpcTransactionRequest,
  RpcTransactionRequest,
} from "../../../core/jsonrpc/types/input/transactionRequest";
import { validateParams } from "../../../core/jsonrpc/types/input/validation";
import {
  InvalidArgumentsError,
  InvalidInputError,
  MethodNotFoundError,
  MethodNotSupportedError,
} from "../../../core/providers/errors";
import { MessageTrace } from "../../stack-traces/message-trace";
import { LATEST_BLOCK } from "../filter";
import { HardhatNode } from "../node";
import {
  CallParams,
  FilterParams,
  GatherTracesResult,
  MineBlockResult,
  TransactionParams,
} from "../node-types";
import {
  getRpcBlock,
  getRpcTransaction,
  RpcBlockOutput,
  RpcLogOutput,
  RpcReceiptOutput,
  RpcTransactionOutput,
  shouldShowTransactionTypeForHardfork,
} from "../output";

import { ModulesLogger } from "./logger";

const ACCESS_LIST_MIN_HARDFORK = "berlin";
const EIP155_MIN_HARDFORK = "spuriousDragon";

// tslint:disable only-hardhat-error
export class EthModule {
  constructor(
    private readonly _common: Common,
    private readonly _node: HardhatNode,
    private readonly _throwOnTransactionFailures: boolean,
    private readonly _throwOnCallFailures: boolean,
    private readonly _logger: ModulesLogger,
    private readonly _experimentalHardhatNetworkMessageTraceHooks: BoundExperimentalHardhatNetworkMessageTraceHook[] = []
  ) {}

  public async processRequest(
    method: string,
    params: any[] = []
  ): Promise<any> {
    switch (method) {
      case "eth_accounts":
        return this._accountsAction(...this._accountsParams(params));

      case "eth_blockNumber":
        return this._blockNumberAction(...this._blockNumberParams(params));

      case "eth_call":
        return this._callAction(...this._callParams(params));

      case "eth_chainId":
        return this._chainIdAction(...this._chainIdParams(params));

      case "eth_coinbase":
        return this._coinbaseAction(...this._coinbaseParams(params));

      case "eth_compileLLL":
        throw new MethodNotSupportedError(method);

      case "eth_compileSerpent":
        throw new MethodNotSupportedError(method);

      case "eth_compileSolidity":
        throw new MethodNotSupportedError(method);

      case "eth_estimateGas":
        return this._estimateGasAction(...this._estimateGasParams(params));

      case "eth_gasPrice":
        return this._gasPriceAction(...this._gasPriceParams(params));

      case "eth_getBalance":
        return this._getBalanceAction(...this._getBalanceParams(params));

      case "eth_getBlockByHash":
        return this._getBlockByHashAction(
          ...this._getBlockByHashParams(params)
        );

      case "eth_getBlockByNumber":
        return this._getBlockByNumberAction(
          ...this._getBlockByNumberParams(params)
        );

      case "eth_getBlockTransactionCountByHash":
        return this._getBlockTransactionCountByHashAction(
          ...this._getBlockTransactionCountByHashParams(params)
        );

      case "eth_getBlockTransactionCountByNumber":
        return this._getBlockTransactionCountByNumberAction(
          ...this._getBlockTransactionCountByNumberParams(params)
        );

      case "eth_getCode":
        return this._getCodeAction(...this._getCodeParams(params));

      case "eth_getCompilers":
        throw new MethodNotSupportedError(method);

      case "eth_getFilterChanges":
        return this._getFilterChangesAction(
          ...this._getFilterChangesParams(params)
        );

      case "eth_getFilterLogs":
        return this._getFilterLogsAction(...this._getFilterLogsParams(params));

      case "eth_getLogs":
        return this._getLogsAction(...this._getLogsParams(params));

      case "eth_getProof":
        throw new MethodNotSupportedError(method);

      case "eth_getStorageAt":
        return this._getStorageAtAction(...this._getStorageAtParams(params));

      case "eth_getTransactionByBlockHashAndIndex":
        return this._getTransactionByBlockHashAndIndexAction(
          ...this._getTransactionByBlockHashAndIndexParams(params)
        );

      case "eth_getTransactionByBlockNumberAndIndex":
        return this._getTransactionByBlockNumberAndIndexAction(
          ...this._getTransactionByBlockNumberAndIndexParams(params)
        );

      case "eth_getTransactionByHash":
        return this._getTransactionByHashAction(
          ...this._getTransactionByHashParams(params)
        );

      case "eth_getTransactionCount":
        return this._getTransactionCountAction(
          ...this._getTransactionCountParams(params)
        );

      case "eth_getTransactionReceipt":
        return this._getTransactionReceiptAction(
          ...this._getTransactionReceiptParams(params)
        );

      case "eth_getUncleByBlockHashAndIndex":
        throw new MethodNotSupportedError(method);

      case "eth_getUncleByBlockNumberAndIndex":
        throw new MethodNotSupportedError(method);

      case "eth_getUncleCountByBlockHash":
        throw new MethodNotSupportedError(method);

      case "eth_getUncleCountByBlockNumber":
        throw new MethodNotSupportedError(method);

      case "eth_getWork":
        throw new MethodNotSupportedError(method);

      case "eth_hashrate":
        throw new MethodNotSupportedError(method);

      case "eth_mining":
        return this._miningAction(...this._miningParams(params));

      case "eth_newBlockFilter":
        return this._newBlockFilterAction(
          ...this._newBlockFilterParams(params)
        );

      case "eth_newFilter":
        return this._newFilterAction(...this._newFilterParams(params));

      case "eth_newPendingTransactionFilter":
        return this._newPendingTransactionAction(
          ...this._newPendingTransactionParams(params)
        );

      case "eth_pendingTransactions":
        return this._pendingTransactionsAction(
          ...this._pendingTransactionsParams(params)
        );

      case "eth_protocolVersion":
        throw new MethodNotSupportedError(method);

      case "eth_sendRawTransaction":
        return this._sendRawTransactionAction(
          ...this._sendRawTransactionParams(params)
        );

      case "eth_sendTransaction":
        return this._sendTransactionAction(
          ...this._sendTransactionParams(params)
        );

      case "eth_sign":
        return this._signAction(...this._signParams(params));

      case "eth_signTransaction":
        throw new MethodNotSupportedError(method);

      case "eth_signTypedData":
        throw new MethodNotSupportedError(method);

      case "eth_signTypedData_v3":
        throw new MethodNotSupportedError(method);

      // TODO: we're currently mimicking the MetaMask implementation here.
      // The EIP 712 is still a draft. It doesn't actually distinguish different versions
      // of the eth_signTypedData API.
      // Also, note that go-ethereum implemented this in a clef JSON-RPC API: account_signTypedData.
      case "eth_signTypedData_v4":
        return this._signTypedDataV4Action(
          ...this._signTypedDataV4Params(params)
        );

      case "eth_submitHashrate":
        throw new MethodNotSupportedError(method);

      case "eth_submitWork":
        throw new MethodNotSupportedError(method);

      case "eth_subscribe":
        return this._subscribeAction(...this._subscribeParams(params));

      case "eth_syncing":
        return this._syncingAction(...this._syncingParams(params));

      case "eth_uninstallFilter":
        return this._uninstallFilterAction(
          ...this._uninstallFilterParams(params)
        );

      case "eth_unsubscribe":
        return this._unsubscribeAction(...this._unsubscribeParams(params));
    }

    throw new MethodNotFoundError(`Method ${method} not found`);
  }

  // eth_accounts

  private _accountsParams(params: any[]): [] {
    return validateParams(params);
  }

  private async _accountsAction(): Promise<string[]> {
    return this._node.getLocalAccountAddresses();
  }

  // eth_blockNumber

  private _blockNumberParams(params: any[]): [] {
    return validateParams(params);
  }

  private async _blockNumberAction(): Promise<string> {
    const blockNumber = await this._node.getLatestBlockNumber();
    return numberToRpcQuantity(blockNumber);
  }

  // eth_call

  private _callParams(params: any[]): [RpcCallRequest, OptionalRpcNewBlockTag] {
    return validateParams(params, rpcCallRequest, optionalRpcNewBlockTag);
  }

  private async _callAction(
    rpcCall: RpcCallRequest,
    blockTag: OptionalRpcNewBlockTag
  ): Promise<string> {
    this._validateAccessListHardforkRequirement(rpcCall);

    const blockNumberOrPending = await this._resolveNewBlockTag(blockTag);

    const callParams = await this._rpcCallRequestToNodeCallParams(rpcCall);

    const {
      result: returnData,
      trace,
      error,
      consoleLogMessages,
    } = await this._node.runCall(callParams, blockNumberOrPending);

    const code = await this._node.getCodeFromTrace(trace, blockNumberOrPending);

    this._logger.logCallTrace(
      callParams,
      code,
      trace,
      consoleLogMessages,
      error
    );

    await this._runHardhatNetworkMessageTraceHooks(trace, true);

    if (error !== undefined && this._throwOnCallFailures) {
      throw error;
    }

    return bufferToRpcData(returnData);
  }

  // eth_chainId

  private _chainIdParams(params: any[]): [] {
    return validateParams(params);
  }

  private async _chainIdAction(): Promise<string> {
    return numberToRpcQuantity(this._common.chainId());
  }

  // eth_coinbase

  private _coinbaseParams(params: any[]): [] {
    return validateParams(params);
  }

  private async _coinbaseAction(): Promise<string> {
    return this._node.getCoinbaseAddress().toString();
  }

  // eth_compileLLL

  // eth_compileSerpent

  // eth_compileSolidity

  // eth_estimateGas

  private _estimateGasParams(
    params: any[]
  ): [RpcCallRequest, OptionalRpcNewBlockTag] {
    // Estimate gas uses a CallArgs in Geth, so we mimic it here
    return validateParams(params, rpcCallRequest, optionalRpcNewBlockTag);
  }

  private async _estimateGasAction(
    callRequest: RpcCallRequest,
    blockTag: OptionalRpcNewBlockTag
  ): Promise<string> {
    this._validateAccessListHardforkRequirement(callRequest);

    // estimateGas behaves differently when there's no blockTag
    // it uses "pending" as default instead of "latest"
    const blockNumberOrPending = await this._resolveNewBlockTag(
      blockTag,
      "pending"
    );

    const callParams = await this._rpcCallRequestToNodeCallParams(callRequest);

    const {
      estimation,
      error,
      trace,
      consoleLogMessages,
    } = await this._node.estimateGas(callParams, blockNumberOrPending);

    if (error !== undefined) {
      const code = await this._node.getCodeFromTrace(
        trace,
        blockNumberOrPending
      );

      this._logger.logEstimateGasTrace(
        callParams,
        code,
        trace,
        consoleLogMessages,
        error
      );

      throw error;
    }

    return numberToRpcQuantity(estimation);
  }

  // eth_gasPrice

  private _gasPriceParams(params: any[]): [] {
    return validateParams(params);
  }

  private async _gasPriceAction(): Promise<string> {
    return numberToRpcQuantity(await this._node.getGasPrice());
  }

  // eth_getBalance

  private _getBalanceParams(params: any[]): [Buffer, OptionalRpcNewBlockTag] {
    return validateParams(params, rpcAddress, optionalRpcNewBlockTag);
  }

  private async _getBalanceAction(
    address: Buffer,
    blockTag: OptionalRpcNewBlockTag
  ): Promise<string> {
    const blockNumberOrPending = await this._resolveNewBlockTag(blockTag);

    return numberToRpcQuantity(
      await this._node.getAccountBalance(
        new Address(address),
        blockNumberOrPending
      )
    );
  }

  // eth_getBlockByHash

  private _getBlockByHashParams(params: any[]): [Buffer, boolean] {
    return validateParams(params, rpcHash, t.boolean);
  }

  private async _getBlockByHashAction(
    hash: Buffer,
    includeTransactions: boolean
  ): Promise<RpcBlockOutput | null> {
    const block = await this._node.getBlockByHash(hash);
    if (block === undefined) {
      return null;
    }

    const totalDifficulty = await this._node.getBlockTotalDifficulty(block);

    return getRpcBlock(
      block,
      totalDifficulty,
      shouldShowTransactionTypeForHardfork(this._common),
      includeTransactions
    );
  }

  // eth_getBlockByNumber

  private _getBlockByNumberParams(params: any[]): [RpcOldBlockTag, boolean] {
    return validateParams(params, rpcOldBlockTag, t.boolean);
  }

  private async _getBlockByNumberAction(
    oldBlockTag: RpcOldBlockTag,
    includeTransactions: boolean
  ): Promise<RpcBlockOutput | null> {
    const numberOrPending = await this._resolveOldBlockTag(oldBlockTag);
    if (numberOrPending === undefined) {
      return null;
    }

    let block: Block | undefined;
    let totalDifficulty: BN | undefined;

    if (numberOrPending === "pending") {
      [
        block,
        totalDifficulty,
      ] = await this._node.getPendingBlockAndTotalDifficulty();
    } else {
      block = await this._node.getBlockByNumber(numberOrPending);
      if (block === undefined) {
        return null;
      }

      totalDifficulty = await this._node.getBlockTotalDifficulty(block);
    }

    return getRpcBlock(
      block,
      totalDifficulty,
      shouldShowTransactionTypeForHardfork(this._common),
      includeTransactions,
      numberOrPending === "pending"
    );
  }

  // eth_getBlockTransactionCountByHash

  private _getBlockTransactionCountByHashParams(params: any[]): [Buffer] {
    return validateParams(params, rpcHash);
  }

  private async _getBlockTransactionCountByHashAction(
    hash: Buffer
  ): Promise<string | null> {
    const block = await this._node.getBlockByHash(hash);
    if (block === undefined) {
      return null;
    }

    return numberToRpcQuantity(block.transactions.length);
  }

  // eth_getBlockTransactionCountByNumber

  private _getBlockTransactionCountByNumberParams(
    params: any[]
  ): [RpcOldBlockTag] {
    return validateParams(params, rpcOldBlockTag);
  }

  private async _getBlockTransactionCountByNumberAction(
    oldBlockTag: RpcOldBlockTag
  ): Promise<string | null> {
    const numberOrPending = await this._resolveOldBlockTag(oldBlockTag);
    if (numberOrPending === undefined) {
      return null;
    }

    const block = await this._node.getBlockByNumber(numberOrPending);
    if (block === undefined) {
      return null;
    }

    return numberToRpcQuantity(block.transactions.length);
  }

  // eth_getCode

  private _getCodeParams(params: any[]): [Buffer, OptionalRpcNewBlockTag] {
    return validateParams(params, rpcAddress, optionalRpcNewBlockTag);
  }

  private async _getCodeAction(
    address: Buffer,
    blockTag: OptionalRpcNewBlockTag
  ): Promise<string> {
    const blockNumberOrPending = await this._resolveNewBlockTag(blockTag);

    return bufferToRpcData(
      await this._node.getCode(new Address(address), blockNumberOrPending)
    );
  }

  // eth_getCompilers

  // eth_getFilterChanges

  private _getFilterChangesParams(params: any[]): [BN] {
    return validateParams(params, rpcQuantity);
  }

  private async _getFilterChangesAction(
    filterId: BN
  ): Promise<string[] | RpcLogOutput[] | null> {
    const changes = await this._node.getFilterChanges(filterId);
    if (changes === undefined) {
      return null;
    }

    return changes;
  }

  // eth_getFilterLogs

  private _getFilterLogsParams(params: any[]): [BN] {
    return validateParams(params, rpcQuantity);
  }

  private async _getFilterLogsAction(
    filterId: BN
  ): Promise<RpcLogOutput[] | null> {
    const changes = await this._node.getFilterLogs(filterId);
    if (changes === undefined) {
      return null;
    }

    return changes;
  }

  // eth_getLogs

  private _getLogsParams(params: any[]): [RpcFilterRequest] {
    return validateParams(params, rpcFilterRequest);
  }

  private async _rpcFilterRequestToGetLogsParams(
    filter: RpcFilterRequest
  ): Promise<FilterParams> {
    if (filter.blockHash !== undefined) {
      if (filter.fromBlock !== undefined || filter.toBlock !== undefined) {
        throw new InvalidArgumentsError(
          "blockHash is mutually exclusive with fromBlock/toBlock"
        );
      }

      const block = await this._node.getBlockByHash(filter.blockHash);
      if (block === undefined) {
        throw new InvalidArgumentsError("blockHash cannot be found");
      }

      filter.fromBlock = block.header.number;
      filter.toBlock = block.header.number;
    }

    const [fromBlock, toBlock] = await Promise.all([
      this._normalizeOldBlockTagForFilterRequest(filter.fromBlock),
      this._normalizeOldBlockTagForFilterRequest(filter.toBlock),
    ]);

    return {
      fromBlock,
      toBlock,
      normalizedTopics: this._extractNormalizedLogTopics(filter.topics),
      addresses: this._extractLogAddresses(filter.address),
    };
  }

  private async _getLogsAction(
    filter: RpcFilterRequest
  ): Promise<RpcLogOutput[]> {
    const filterParams = await this._rpcFilterRequestToGetLogsParams(filter);
    const logs = await this._node.getLogs(filterParams);
    return cloneDeep(logs);
  }

  // eth_getProof

  // eth_getStorageAt

  private _getStorageAtParams(
    params: any[]
  ): [Buffer, BN, OptionalRpcNewBlockTag] {
    return validateParams(
      params,
      rpcAddress,
      rpcQuantity,
      optionalRpcNewBlockTag
    );
  }

  private async _getStorageAtAction(
    address: Buffer,
    slot: BN,
    blockTag: OptionalRpcNewBlockTag
  ): Promise<string> {
    const blockNumberOrPending = await this._resolveNewBlockTag(blockTag);

    const data = await this._node.getStorageAt(
      new Address(address),
      slot,
      blockNumberOrPending
    );

    return bufferToRpcData(data);
  }

  // eth_getTransactionByBlockHashAndIndex

  private _getTransactionByBlockHashAndIndexParams(
    params: any[]
  ): [Buffer, BN] {
    return validateParams(params, rpcHash, rpcQuantity);
  }

  private async _getTransactionByBlockHashAndIndexAction(
    hash: Buffer,
    index: BN
  ): Promise<RpcTransactionOutput | null> {
    const i = index.toNumber();
    const block = await this._node.getBlockByHash(hash);
    if (block === undefined) {
      return null;
    }

    const tx = block.transactions[i];
    if (tx === undefined) {
      return null;
    }

    return getRpcTransaction(
      tx,
      shouldShowTransactionTypeForHardfork(this._common),
      block,
      i
    );
  }

  // eth_getTransactionByBlockNumberAndIndex

  private _getTransactionByBlockNumberAndIndexParams(
    params: any[]
  ): [RpcOldBlockTag, BN] {
    return validateParams(params, rpcOldBlockTag, rpcQuantity);
  }

  private async _getTransactionByBlockNumberAndIndexAction(
    oldBlockTag: RpcOldBlockTag,
    index: BN
  ): Promise<RpcTransactionOutput | null> {
    const numberOrPending = await this._resolveOldBlockTag(oldBlockTag);
    if (numberOrPending === undefined) {
      return null;
    }

    const block = await this._node.getBlockByNumber(numberOrPending);
    const i = index.toNumber();

    if (block === undefined) {
      return null;
    }

    const tx = block.transactions[i];
    if (tx === undefined) {
      return null;
    }

    const showTransactionType = shouldShowTransactionTypeForHardfork(
      this._common
    );

    return numberOrPending === "pending"
      ? getRpcTransaction(tx, showTransactionType, "pending")
      : getRpcTransaction(tx, showTransactionType, block, i);
  }

  // eth_getTransactionByHash

  private _getTransactionByHashParams(params: any[]): [Buffer] {
    return validateParams(params, rpcHash);
  }

  private async _getTransactionByHashAction(
    hash: Buffer
  ): Promise<RpcTransactionOutput | null> {
    const pendingTx = await this._node.getPendingTransaction(hash);
    if (pendingTx !== undefined) {
      return getRpcTransaction(
        pendingTx,
        shouldShowTransactionTypeForHardfork(this._common),
        "pending"
      );
    }

    const block = await this._node.getBlockByTransactionHash(hash);
    if (block === undefined) {
      return null;
    }

    const index = block.transactions.findIndex((btx) =>
      btx.hash().equals(hash)
    );
    const tx = block.transactions[index];
    if (tx === undefined) {
      throw new Error(
        "Transaction not found in the saved block, this should never happen"
      );
    }

    return getRpcTransaction(
      tx,
      shouldShowTransactionTypeForHardfork(this._common),
      block,
      index
    );
  }

  // eth_getTransactionCount

  private _getTransactionCountParams(
    params: any[]
  ): [Buffer, OptionalRpcNewBlockTag] {
    return validateParams(params, rpcAddress, optionalRpcNewBlockTag);
  }

  private async _getTransactionCountAction(
    address: Buffer,
    blockTag: OptionalRpcNewBlockTag
  ): Promise<string> {
    const blockNumberOrPending = await this._resolveNewBlockTag(blockTag);

    return numberToRpcQuantity(
      await this._node.getAccountNonce(
        new Address(address),
        blockNumberOrPending
      )
    );
  }

  // eth_getTransactionReceipt

  private _getTransactionReceiptParams(params: any[]): [Buffer] {
    return validateParams(params, rpcHash);
  }

  private async _getTransactionReceiptAction(
    hash: Buffer
  ): Promise<RpcReceiptOutput | null> {
    const receipt = await this._node.getTransactionReceipt(hash);
    if (receipt === undefined) {
      return null;
    }
    return cloneDeep(receipt);
  }

  // eth_getUncleByBlockHashAndIndex

  // TODO: Implement

  // eth_getUncleByBlockNumberAndIndex

  // TODO: Implement

  // eth_getUncleCountByBlockHash

  // TODO: Implement

  // eth_getUncleCountByBlockNumber

  // TODO: Implement

  // eth_getWork

  // eth_hashrate

  // eth_mining

  private _miningParams(params: any[]): [] {
    return validateParams(params);
  }

  private async _miningAction(): Promise<boolean> {
    return false;
  }

  // eth_newBlockFilter

  private _newBlockFilterParams(params: any[]): [] {
    return [];
  }

  private async _newBlockFilterAction(): Promise<string> {
    const filterId = await this._node.newBlockFilter(false);
    return numberToRpcQuantity(filterId);
  }

  // eth_newFilter

  private _newFilterParams(params: any[]): [RpcFilterRequest] {
    return validateParams(params, rpcFilterRequest);
  }

  private async _newFilterAction(filter: RpcFilterRequest): Promise<string> {
    const filterParams = await this._rpcFilterRequestToGetLogsParams(filter);
    const filterId = await this._node.newFilter(filterParams, false);
    return numberToRpcQuantity(filterId);
  }

  // eth_newPendingTransactionFilter

  private _newPendingTransactionParams(params: any[]): [] {
    return [];
  }

  private async _newPendingTransactionAction(): Promise<string> {
    const filterId = await this._node.newPendingTransactionFilter(false);
    return numberToRpcQuantity(filterId);
  }

  // eth_pendingTransactions

  private _pendingTransactionsParams(params: any[]): [] {
    return [];
  }

  private async _pendingTransactionsAction(): Promise<RpcTransactionOutput[]> {
    const txs = await this._node.getPendingTransactions();
    return txs.map((tx) =>
      getRpcTransaction(
        tx,
        shouldShowTransactionTypeForHardfork(this._common),
        "pending"
      )
    );
  }

  // eth_protocolVersion

  // eth_sendRawTransaction

  private _sendRawTransactionParams(params: any[]): [Buffer] {
    return validateParams(params, rpcData);
  }

  private async _sendRawTransactionAction(rawTx: Buffer): Promise<string> {
    // We validate that the tx is not legacy nor eip-2930 here
    // because otherwise the catch logic below gets too tricky
<<<<<<< HEAD
    // This can happen because of an EIP-2929 tx that's not EIP-2930,
=======
    // This can happen because of an EIP-2718 tx that's not EIP-2930,
>>>>>>> 1b334102
    // which we don't support, or because the input is just completely invalid
    if (rawTx[0] <= 0x7f && rawTx[0] !== 1) {
      throw new InvalidArgumentsError(`Invalid transaction`);
    }

    let tx: TypedTransaction;
    try {
      tx = TransactionFactory.fromSerializedData(rawTx, {
        common: this._common,
      });
    } catch (error) {
      // This section of the code is incredibly dependant of TransactionFactory.fromSerializedData
      // AccessListEIP2930Transaction.fromSerializedTx and Transaction.fromSerializedTx
      // Please keep it updated.

      if (error.message === "invalid remainder") {
        throw new InvalidArgumentsError("Invalid transaction", error);
      }

      if (error.message.includes("Incompatible EIP155")) {
        throw new InvalidArgumentsError(
          "Trying to send an incompatible EIP-155 transaction, signed for another chain.",
          error
        );
      }

      if (
        error.message.includes(
          "Common support for TypedTransactions (EIP-2718) not activated"
        )
      ) {
        throw new InvalidArgumentsError(
          `Trying to send an EIP-2930 transaction but they are not supported by the current hard fork.
      
You can use them by running Hardhat Network with 'hardfork' ${ACCESS_LIST_MIN_HARDFORK} or later.`,
          error
        );
      }

      if (
        error.message.includes("TypedTransaction with ID") &&
        error.message.includes(" unknown")
      ) {
        throw new InvalidArgumentsError(`Invalid transaction`, error);
      }

      if (error.message.includes("The chain ID does not match")) {
        throw new InvalidArgumentsError(
          `Trying to send a raw transaction with an invalid chainId. The expected chainId is ${this._common.chainIdBN()}`,
          error
        );
      }

      throw error;
    }

    if (!tx.isSigned()) {
      throw new InvalidArgumentsError("Invalid Signature");
    }

    if (tx instanceof Transaction) {
      this._validateEip155HardforkRequirement(tx);
    }

    return this._sendTransactionAndReturnHash(tx);
  }

  // eth_sendTransaction

  private _sendTransactionParams(params: any[]): [RpcTransactionRequest] {
    return validateParams(params, rpcTransactionRequest);
  }

  private async _sendTransactionAction(
    transactionRequest: RpcTransactionRequest
  ): Promise<string> {
    const expectedChainId = this._common.chainIdBN();
    if (
      transactionRequest.chainId !== undefined &&
      !transactionRequest.chainId.eq(expectedChainId)
    ) {
      throw new InvalidArgumentsError(
        `Invalid chainId ${transactionRequest.chainId.toString()} provided, expected ${expectedChainId} instead.`
      );
    }

    this._validateAccessListHardforkRequirement(transactionRequest);

    const txParams = await this._rpcTransactionRequestToNodeTransactionParams(
      transactionRequest
    );

    const tx = await this._node.getSignedTransaction(txParams);

    return this._sendTransactionAndReturnHash(tx);
  }

  // eth_sign

  private _signParams(params: any[]): [Buffer, Buffer] {
    return validateParams(params, rpcAddress, rpcData);
  }

  private async _signAction(address: Buffer, data: Buffer): Promise<string> {
    const signature = await this._node.signPersonalMessage(
      new Address(address),
      data
    );

    return toRpcSig(signature.v, signature.r, signature.s);
  }

  // eth_signTransaction

  // eth_signTypedData_v4

  private _signTypedDataV4Params(params: any[]): [Buffer, any] {
    // Validation of the TypedData parameter is handled by eth-sig-util
    return validateParams(params, rpcAddress, t.any);
  }

  private async _signTypedDataV4Action(
    address: Buffer,
    typedData: any
  ): Promise<string> {
    let typedMessage: any = typedData;

    // According to the MetaMask implementation,
    // the message parameter may be JSON stringified in versions later than V1
    // See https://github.com/MetaMask/metamask-extension/blob/0dfdd44ae7728ed02cbf32c564c75b74f37acf77/app/scripts/metamask-controller.js#L1736
    // In fact, ethers.js JSON stringifies the message at the time of writing.
    if (typeof typedData === "string") {
      try {
        typedMessage = JSON.parse(typedData);
      } catch (error) {
        throw new InvalidInputError(
          `The message parameter is an invalid JSON. Either pass a valid JSON or a plain object conforming to EIP712 TypedData schema.`
        );
      }
    }

    return this._node.signTypedDataV4(new Address(address), typedMessage);
  }

  // eth_submitHashrate

  // eth_submitWork

  private _subscribeParams(
    params: any[]
  ): [RpcSubscribeRequest, OptionalRpcFilterRequest] {
    if (params.length === 0) {
      throw new InvalidInputError(
        "Expected subscription name as first argument"
      );
    }

    return validateParams(
      params,
      rpcSubscribeRequest,
      optionalRpcFilterRequest
    );
  }

  private async _subscribeAction(
    subscribeRequest: RpcSubscribeRequest,
    optionalFilterRequest: OptionalRpcFilterRequest
  ): Promise<string> {
    switch (subscribeRequest) {
      case "newHeads":
        return numberToRpcQuantity(await this._node.newBlockFilter(true));
      case "newPendingTransactions":
        return numberToRpcQuantity(
          await this._node.newPendingTransactionFilter(true)
        );
      case "logs":
        if (optionalFilterRequest === undefined) {
          throw new InvalidArgumentsError("missing params argument");
        }

        const filterParams = await this._rpcFilterRequestToGetLogsParams(
          optionalFilterRequest
        );

        return numberToRpcQuantity(
          await this._node.newFilter(filterParams, true)
        );
    }
  }

  // eth_syncing

  private _syncingParams(params: any[]): [] {
    return validateParams(params);
  }

  private async _syncingAction(): Promise<boolean> {
    return false;
  }

  // eth_uninstallFilter

  private _uninstallFilterParams(params: any): [BN] {
    return validateParams(params, rpcQuantity);
  }

  private async _uninstallFilterAction(filterId: BN): Promise<boolean> {
    return this._node.uninstallFilter(filterId, false);
  }

  private _unsubscribeParams(params: any[]): [BN] {
    return validateParams(params, rpcQuantity);
  }

  private async _unsubscribeAction(filterId: BN): Promise<boolean> {
    return this._node.uninstallFilter(filterId, true);
  }

  // Utility methods

  private async _rpcCallRequestToNodeCallParams(
    rpcCall: RpcCallRequest
  ): Promise<CallParams> {
    return {
      to: rpcCall.to,
      from:
        rpcCall.from !== undefined
          ? rpcCall.from
          : await this._getDefaultCallFrom(),
      data: rpcCall.data !== undefined ? rpcCall.data : toBuffer([]),
      gasLimit:
        rpcCall.gas !== undefined ? rpcCall.gas : this._node.getBlockGasLimit(),
      gasPrice:
        rpcCall.gasPrice !== undefined
          ? rpcCall.gasPrice
          : await this._node.getGasPrice(),
      value: rpcCall.value !== undefined ? rpcCall.value : new BN(0),
      accessList: this._rpcAccessListToNodeAccessList(rpcCall.accessList),
    };
  }

  private async _rpcTransactionRequestToNodeTransactionParams(
    rpcTx: RpcTransactionRequest
  ): Promise<TransactionParams> {
    return {
      to: rpcTx.to,
      from: rpcTx.from,
      gasLimit:
        rpcTx.gas !== undefined ? rpcTx.gas : this._node.getBlockGasLimit(),
      gasPrice:
        rpcTx.gasPrice !== undefined
          ? rpcTx.gasPrice
          : await this._node.getGasPrice(),
      value: rpcTx.value !== undefined ? rpcTx.value : new BN(0),
      data: rpcTx.data !== undefined ? rpcTx.data : toBuffer([]),
      nonce:
        rpcTx.nonce !== undefined
          ? rpcTx.nonce
          : await this._node.getAccountExecutableNonce(new Address(rpcTx.from)),
      accessList: this._rpcAccessListToNodeAccessList(rpcTx.accessList),
    };
  }

  private _rpcAccessListToNodeAccessList(
    rpcAccessList?: RpcAccessList
  ): Array<[Buffer, Buffer[]]> | undefined {
    if (rpcAccessList === undefined) {
      return undefined;
    }

    return rpcAccessList.map((tuple) => [tuple.address, tuple.storageKeys]);
  }

  private async _resolveOldBlockTag(
    oldBlockTag: RpcOldBlockTag
  ): Promise<BN | "pending" | undefined> {
    if (oldBlockTag === undefined || oldBlockTag === "latest") {
      return this._node.getLatestBlockNumber();
    }

    if (oldBlockTag === "pending") {
      return "pending";
    }

    if (oldBlockTag === "earliest") {
      return new BN(0);
    }

    const block = await this._node.getBlockByNumber(oldBlockTag);
    return block?.header.number;
  }

  private async _resolveNewBlockTag(
    newBlockTag: OptionalRpcNewBlockTag,
    defaultValue: RpcNewBlockTag = "latest"
  ): Promise<BN | "pending"> {
    if (newBlockTag === undefined) {
      newBlockTag = defaultValue;
    }

    if (newBlockTag === "pending") {
      return "pending";
    }

    if (newBlockTag === "latest") {
      return this._node.getLatestBlockNumber();
    }

    if (newBlockTag === "earliest") {
      return new BN(0);
    }

    if ("blockNumber" in newBlockTag && "blockHash" in newBlockTag) {
      throw new InvalidArgumentsError(
        "Invalid block tag received. Only one of hash or block number can be used."
      );
    }

    if ("blockNumber" in newBlockTag && "requireCanonical" in newBlockTag) {
      throw new InvalidArgumentsError(
        "Invalid block tag received. requireCanonical only works with hashes."
      );
    }

    let block: Block | undefined;
    if (BN.isBN(newBlockTag)) {
      block = await this._node.getBlockByNumber(newBlockTag);
    } else if ("blockNumber" in newBlockTag) {
      block = await this._node.getBlockByNumber(newBlockTag.blockNumber);
    } else {
      block = await this._node.getBlockByHash(newBlockTag.blockHash);
    }

    if (block === undefined) {
      const latestBlock = await this._node.getLatestBlockNumber();

      throw new InvalidInputError(
        `Received invalid block tag ${this._newBlockTagToString(
          newBlockTag
        )}. Latest block number is ${latestBlock.toString()}`
      );
    }

    return block.header.number;
  }

  private async _normalizeOldBlockTagForFilterRequest(
    blockTag: OptionalRpcOldBlockTag
  ): Promise<BN> {
    if (
      blockTag === undefined ||
      blockTag === "latest" ||
      blockTag === "pending"
    ) {
      return LATEST_BLOCK;
    }

    if (blockTag === "earliest") {
      return new BN(0);
    }

    return blockTag;
  }

  private _newBlockTagToString(tag: RpcNewBlockTag): string {
    if (typeof tag === "string") {
      return tag;
    }

    if (BN.isBN(tag)) {
      return tag.toString();
    }

    if ("blockNumber" in tag) {
      return tag.blockNumber.toString();
    }

    return bufferToHex(tag.blockHash);
  }

  private _extractNormalizedLogTopics(
    topics: OptionalRpcLogTopics
  ): Array<Array<Buffer | null> | null> {
    if (topics === undefined || topics.length === 0) {
      return [];
    }

    const normalizedTopics: Array<Array<Buffer | null> | null> = [];
    for (const topic of topics) {
      if (Buffer.isBuffer(topic)) {
        normalizedTopics.push([topic]);
      } else {
        normalizedTopics.push(topic);
      }
    }

    return normalizedTopics;
  }

  private _extractLogAddresses(address: OptionalRpcLogAddress): Buffer[] {
    if (address === undefined) {
      return [];
    }

    if (Buffer.isBuffer(address)) {
      return [address];
    }

    return address;
  }

  private async _getDefaultCallFrom(): Promise<Buffer> {
    const localAccounts = await this._node.getLocalAccountAddresses();

    if (localAccounts.length === 0) {
      return toBuffer(zeroAddress());
    }

    return toBuffer(localAccounts[0]);
  }

  private async _sendTransactionAndReturnHash(tx: TypedTransaction) {
    let result = await this._node.sendTransaction(tx);

    if (typeof result === "string") {
      return result;
    }

    if (Array.isArray(result)) {
      if (result.length === 1 && result[0].block.transactions.length > 1) {
        this._logger.logMultipleTransactionsWarning();
      } else if (result.length > 1) {
        this._logger.logMultipleBlocksWarning();
      }
    } else {
      if (result.block.transactions.length > 1) {
        this._logger.logMultipleTransactionsWarning();
      }
      result = [result];
    }

    await this._handleMineBlockResults(result, tx);

    return bufferToRpcData(tx.hash());
  }

  private async _handleMineBlockResults(
    results: MineBlockResult[],
    sentTx: TypedTransaction
  ) {
    const singleTransactionMined =
      results.length === 1 && results[0].block.transactions.length === 1;

    if (singleTransactionMined) {
      const block = results[0].block;
      const tx = block.transactions[0];
      const txGasUsed = results[0].blockResult.results[0].gasUsed.toNumber();
      const trace = results[0].traces[0];
      await this._logSingleTransaction(tx, block, txGasUsed, trace);

      const txError = trace.error;
      if (txError !== undefined && this._throwOnTransactionFailures) {
        throw txError;
      }
    } else {
      // this happens when automine is enabled, a tx is sent, and there are
      // pending txs in the mempool
      for (const result of results) {
        await this._logBlock(result, sentTx);
      }

      const [sentTxResult, sentTxIndex] = this._getTransactionResultAndIndex(
        sentTx,
        results
      );
      const sentTxTrace = sentTxResult.traces[sentTxIndex];

      if (!singleTransactionMined) {
        const blockNumber = sentTxResult.block.header.number;
        const code = await this._node.getCodeFromTrace(
          sentTxTrace.trace,
          new BN(blockNumber)
        );

        const { block, blockResult } = sentTxResult;
        const gasUsed = blockResult.results[sentTxIndex].gasUsed.toNumber();
        this._logger.logCurrentlySentTransaction(
          sentTx,
          gasUsed,
          sentTxTrace,
          code,
          block
        );
      }

      const sentTxError = sentTxTrace.error;
      if (sentTxError !== undefined && this._throwOnTransactionFailures) {
        throw sentTxError;
      }
    }
  }

  private async _logSingleTransaction(
    tx: TypedTransaction,
    block: Block,
    txGasUsed: number,
    txTrace: GatherTracesResult
  ) {
    const code = await this._node.getCodeFromTrace(
      txTrace.trace,
      new BN(block.header.number)
    );
    this._logger.logSingleTransaction(tx, block, txGasUsed, txTrace, code);

    await this._runHardhatNetworkMessageTraceHooks(txTrace.trace, false);
  }

  private async _logBlock(result: MineBlockResult, sentTx: TypedTransaction) {
    const { block, traces } = result;

    const codes: Buffer[] = [];
    for (const txTrace of traces) {
      const code = await this._node.getCodeFromTrace(
        txTrace.trace,
        new BN(block.header.number)
      );

      codes.push(code);
    }

    this._logger.logBlockFromAutomine(result, codes, sentTx.hash());

    this._logger.logEmptyLine();

    for (const txTrace of traces) {
      await this._runHardhatNetworkMessageTraceHooks(txTrace.trace, false);
    }
  }

  private _getTransactionResultAndIndex(
    tx: TypedTransaction,
    results: MineBlockResult[]
  ): [MineBlockResult, number] {
    for (const result of results) {
      const transactions = result.block.transactions;
      for (let i = 0; i < transactions.length; i++) {
        const blockTx = transactions[i];
        if (blockTx.hash().equals(tx.hash())) {
          return [result, i];
        }
      }
    }

    throw new Error(
      "The sent transaction not found in sendTransaction result, this should never happen"
    );
  }

  private async _runHardhatNetworkMessageTraceHooks(
    trace: MessageTrace | undefined,
    isCall: boolean
  ) {
    if (trace === undefined) {
      return;
    }

    for (const hook of this._experimentalHardhatNetworkMessageTraceHooks) {
      await hook(trace, isCall);
    }
  }

  // TODO: Find a better place for this
  private _validateAccessListHardforkRequirement(
    rpcRequest: RpcCallRequest | RpcTransactionRequest
  ) {
    if (
      rpcRequest.accessList !== undefined &&
      !this._common.gteHardfork(ACCESS_LIST_MIN_HARDFORK)
    ) {
      throw new InvalidArgumentsError(`Access list received but is not supported by the current hardfork. 
      
You can use them by running Hardhat Network with 'hardfork' ${ACCESS_LIST_MIN_HARDFORK} or later.`);
    }
  }

  // TODO: Find a better place for this
  private _validateEip155HardforkRequirement(tx: Transaction) {
    // 27 and 28 are only valid for non-EIP-155 legacy txs
    if (tx.v!.eqn(27) || tx.v!.eqn(28)) {
      return;
    }

    if (!this._common.gteHardfork(EIP155_MIN_HARDFORK)) {
      throw new InvalidArgumentsError(`Trying to send an EIP-155 transaction, but they are not supported by the current hardfork.  
      
You can use them by running Hardhat Network with 'hardfork' ${EIP155_MIN_HARDFORK} or later.`);
    }
  }
}<|MERGE_RESOLUTION|>--- conflicted
+++ resolved
@@ -947,11 +947,7 @@
   private async _sendRawTransactionAction(rawTx: Buffer): Promise<string> {
     // We validate that the tx is not legacy nor eip-2930 here
     // because otherwise the catch logic below gets too tricky
-<<<<<<< HEAD
-    // This can happen because of an EIP-2929 tx that's not EIP-2930,
-=======
     // This can happen because of an EIP-2718 tx that's not EIP-2930,
->>>>>>> 1b334102
     // which we don't support, or because the input is just completely invalid
     if (rawTx[0] <= 0x7f && rawTx[0] !== 1) {
       throw new InvalidArgumentsError(`Invalid transaction`);
