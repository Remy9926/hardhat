--- conflicted
+++ resolved
@@ -599,30 +599,19 @@
         Ok(this)
     }
 
-<<<<<<< HEAD
     fn hash_method_invocation(
         self,
         method: &CacheableMethodInvocation<'_>,
     ) -> Result<Self, SymbolicBlogTagError> {
-        use CacheableMethodInvocation::*;
-
         let this = self.hash_u8(method.cache_key_variant());
 
         let this = match method {
-            ChainId => this,
-            GetBalance {
+            CacheableMethodInvocation::ChainId => this,
+            CacheableMethodInvocation::GetBalance {
                 address,
                 block_spec,
             } => this.hash_address(address).hash_block_spec(block_spec)?,
-            GetBlockByNumber {
-=======
-    fn hash_method_invocation(self, method: &CacheableMethodInvocation<'_>) -> Option<Self> {
-        let this = self.hash_u8(method.cache_key_variant());
-
-        let this = match method {
-            CacheableMethodInvocation::ChainId | CacheableMethodInvocation::NetVersion => this,
             CacheableMethodInvocation::GetBlockByNumber {
->>>>>>> 50eee49a
                 block_spec,
                 include_tx_data,
             } => this.hash_block_spec(block_spec)?.hash_bool(include_tx_data),
@@ -636,61 +625,37 @@
             CacheableMethodInvocation::GetBlockTransactionCountByNumber { block_spec } => {
                 this.hash_block_spec(block_spec)?
             }
-            CacheableMethodInvocation::GetBalance {
+            CacheableMethodInvocation::GetCode {
                 address,
                 block_spec,
-            }
-            | CacheableMethodInvocation::GetCode {
-                address,
-                block_spec,
-            }
-            | CacheableMethodInvocation::GetTransactionCount {
-                address,
-                block_spec,
-<<<<<<< HEAD
             } => this.hash_address(address).hash_block_spec(block_spec)?,
-            GetLogs { params } => this.hash_get_logs_input(params)?,
-            GetStorageAt {
-=======
-            } => this
-                .hash_address(address)
-                .hash_maybe_block_spec(block_spec)?,
             CacheableMethodInvocation::GetLogs { params } => this.hash_get_logs_input(params)?,
             CacheableMethodInvocation::GetStorageAt {
->>>>>>> 50eee49a
                 address,
                 position,
                 block_spec,
             } => this
                 .hash_address(address)
                 .hash_u256(position)
-<<<<<<< HEAD
                 .hash_block_spec(block_spec)?,
-            GetTransactionByBlockHashAndIndex { block_hash, index } => {
-=======
-                .hash_maybe_block_spec(block_spec)?,
             CacheableMethodInvocation::GetTransactionByBlockHashAndIndex { block_hash, index } => {
->>>>>>> 50eee49a
                 this.hash_b256(block_hash).hash_u256(index)
             }
             CacheableMethodInvocation::GetTransactionByBlockNumberAndIndex {
                 block_number,
                 index,
             } => this.hash_u256(block_number).hash_u256(index),
-<<<<<<< HEAD
-            GetTransactionByHash { transaction_hash } => this.hash_b256(transaction_hash),
-            GetTransactionCount {
+            CacheableMethodInvocation::GetTransactionByHash { transaction_hash } => {
+                this.hash_b256(transaction_hash)
+            }
+            CacheableMethodInvocation::GetTransactionCount {
                 address,
                 block_spec,
             } => this.hash_address(address).hash_block_spec(block_spec)?,
-            GetTransactionReceipt { transaction_hash } => this.hash_b256(transaction_hash),
-            NetVersion => this,
-=======
-            CacheableMethodInvocation::GetTransactionByHash { transaction_hash }
-            | CacheableMethodInvocation::GetTransactionReceipt { transaction_hash } => {
+            CacheableMethodInvocation::GetTransactionReceipt { transaction_hash } => {
                 this.hash_b256(transaction_hash)
             }
->>>>>>> 50eee49a
+            CacheableMethodInvocation::NetVersion => this,
         };
 
         Ok(this)
@@ -763,48 +728,13 @@
     fn test_hash_length() {
         let hash = Hasher::new().hash_u8(0).finalize();
         // 32 bytes as hex
-<<<<<<< HEAD
         assert_eq!(hash.len(), 2 * 32)
     }
 
     #[test]
     fn test_hasher_block_spec_hash_and_number_not_equal() {
-        let block_number: U256 = Default::default();
-        let block_hash: B256 = Default::default();
-=======
-        assert_eq!(hash.0.len(), 2 * 32);
-    }
-
-    #[test]
-    fn test_hasher_block_spec_tag() {
-        let result = Hasher::new().hash_block_spec(&BlockSpec::Tag(BlockTag::Latest));
-
-        assert!(result.is_none());
-    }
-
-    #[test]
-    fn test_hasher_block_spec_number_variants_not_equal() {
-        let block_number = U256::default();
-
-        let hash_one = Hasher::new()
-            .hash_block_spec(&BlockSpec::Number(block_number))
-            .unwrap()
-            .finalize();
-        let hash_two = Hasher::new()
-            .hash_block_spec(&BlockSpec::Eip1898(Eip1898BlockSpec::Number {
-                block_number,
-            }))
-            .unwrap()
-            .finalize();
-
-        assert_ne!(hash_one, hash_two);
-    }
-
-    #[test]
-    fn test_hasher_block_spec_eip1898_variants_not_equal() {
         let block_number = U256::default();
         let block_hash = B256::default();
->>>>>>> 50eee49a
 
         assert_eq!(block_number.as_le_bytes(), block_hash.as_bytes());
 
@@ -827,19 +757,13 @@
 
     #[test]
     fn test_get_logs_input_from_to_matters() {
-<<<<<<< HEAD
         let from = CacheableBlockSpec::Number {
             block_number: &U256::try_from(1).unwrap(),
         };
         let to = CacheableBlockSpec::Number {
             block_number: &U256::try_from(2).unwrap(),
         };
-        let address: Address = Default::default();
-=======
-        let from = BlockSpec::Number(U256::try_from(1).unwrap());
-        let to = BlockSpec::Number(U256::try_from(2).unwrap());
         let address = Address::default();
->>>>>>> 50eee49a
 
         let hash_one = Hasher::new()
             .hash_get_logs_input(&CacheableGetLogsInput {
@@ -908,13 +832,9 @@
         let key_two = CacheableMethodInvocation::GetStorageAt {
             address: &address,
             position: &position,
-<<<<<<< HEAD
             block_spec: CacheableBlockSpec::Number {
-                block_number: &Default::default(),
+                block_number: &U256::default(),
             },
-=======
-            block_spec: &Some(BlockSpec::Number(U256::default())),
->>>>>>> 50eee49a
         }
         .read_cache_key()
         .unwrap();
@@ -924,18 +844,12 @@
 
     #[test]
     fn test_get_storage_at_block_same_matches() {
-<<<<<<< HEAD
-        let address: Address = Default::default();
-        let position: U256 = Default::default();
-        let block_number: U256 = Default::default();
+        let address = Address::default();
+        let position = U256::default();
+        let block_number = U256::default();
         let block_spec = CacheableBlockSpec::Number {
             block_number: &block_number,
         };
-=======
-        let address = Address::default();
-        let position = U256::default();
-        let block_spec = Some(BlockSpec::Number(U256::default()));
->>>>>>> 50eee49a
 
         let key_one = CacheableMethodInvocation::GetStorageAt {
             address: &address,
